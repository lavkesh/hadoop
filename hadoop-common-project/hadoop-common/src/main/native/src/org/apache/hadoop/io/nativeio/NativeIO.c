--- conflicted
+++ resolved
@@ -713,7 +713,6 @@
   #endif
   return (ret > 512) ? ret : 512;
 }
-<<<<<<< HEAD
 #endif
 
 
@@ -811,7 +810,7 @@
 
   return ((jlong) distanceToMoveHigh << 32) | (jlong) distanceMovedLow;
 #endif
-=======
+}
 
 JNIEXPORT void JNICALL 
 Java_org_apache_hadoop_io_nativeio_NativeIO_renameTo0(JNIEnv *env, 
@@ -830,7 +829,6 @@
 done:
   if (src) (*env)->ReleaseStringUTFChars(env, jsrc, src);
   if (dst) (*env)->ReleaseStringUTFChars(env, jdst, dst);
->>>>>>> ac21e15a
 }
 
 /**
