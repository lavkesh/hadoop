/**
 * Licensed to the Apache Software Foundation (ASF) under one
 * or more contributor license agreements.  See the NOTICE file
 * distributed with this work for additional information
 * regarding copyright ownership.  The ASF licenses this file
 * to you under the Apache License, Version 2.0 (the
 * "License"); you may not use this file except in compliance
 * with the License.  You may obtain a copy of the License at
 *
 *     http://www.apache.org/licenses/LICENSE-2.0
 *
 * Unless required by applicable law or agreed to in writing, software
 * distributed under the License is distributed on an "AS IS" BASIS,
 * WITHOUT WARRANTIES OR CONDITIONS OF ANY KIND, either express or implied.
 * See the License for the specific language governing permissions and
 * limitations under the License.
 */
package org.apache.hadoop.hdfs.tools.offlineImageViewer;

import java.io.IOException;

/**
 * An implementation of ImageVisitor can traverse the structure of an
 * Hadoop fsimage and respond to each of the structures within the file.
 */
abstract class ImageVisitor {

  /**
   * Structural elements of an FSImage that may be encountered within the
   * file. ImageVisitors are able to handle processing any of these elements.
   */
  public enum ImageElement {
    FS_IMAGE,
    IMAGE_VERSION,
    NAMESPACE_ID,
    IS_COMPRESSED,
    COMPRESS_CODEC,
    LAYOUT_VERSION,
    NUM_INODES,
    GENERATION_STAMP,
    GENERATION_STAMP_V2,
    GENERATION_STAMP_V1_LIMIT,
    LAST_ALLOCATED_BLOCK_ID,
    INODES,
    INODE,
    INODE_PATH,
    REPLICATION,
    MODIFICATION_TIME,
    ACCESS_TIME,
    BLOCK_SIZE,
    NUM_BLOCKS,
    BLOCKS,
    BLOCK,
    BLOCK_ID,
    NUM_BYTES,
    NS_QUOTA,
    DS_QUOTA,
    PERMISSIONS,
    SYMLINK,
    NUM_INODES_UNDER_CONSTRUCTION,
    INODES_UNDER_CONSTRUCTION,
    INODE_UNDER_CONSTRUCTION,
    PREFERRED_BLOCK_SIZE,
    CLIENT_NAME,
    CLIENT_MACHINE,
    USER_NAME,
    GROUP_NAME,
    PERMISSION_STRING,
    CURRENT_DELEGATION_KEY_ID,
    NUM_DELEGATION_KEYS,
    DELEGATION_KEYS,
    DELEGATION_KEY,
    DELEGATION_TOKEN_SEQUENCE_NUMBER,
    NUM_DELEGATION_TOKENS,
    DELEGATION_TOKENS,
    DELEGATION_TOKEN_IDENTIFIER,
    DELEGATION_TOKEN_IDENTIFIER_KIND,
    DELEGATION_TOKEN_IDENTIFIER_SEQNO,
    DELEGATION_TOKEN_IDENTIFIER_OWNER,
    DELEGATION_TOKEN_IDENTIFIER_RENEWER,
    DELEGATION_TOKEN_IDENTIFIER_REALUSER,
    DELEGATION_TOKEN_IDENTIFIER_ISSUE_DATE,
    DELEGATION_TOKEN_IDENTIFIER_MAX_DATE,
    DELEGATION_TOKEN_IDENTIFIER_EXPIRY_TIME,
    DELEGATION_TOKEN_IDENTIFIER_MASTER_KEY_ID,
    TRANSACTION_ID,
    LAST_INODE_ID,
    INODE_ID,

    SNAPSHOT_COUNTER,
    NUM_SNAPSHOTS_TOTAL,
    NUM_SNAPSHOTS,
    SNAPSHOTS,
    SNAPSHOT,
    SNAPSHOT_ID,
    SNAPSHOT_ROOT,
    SNAPSHOT_QUOTA,
    NUM_SNAPSHOT_DIR_DIFF,
    SNAPSHOT_DIR_DIFFS,
    SNAPSHOT_DIR_DIFF,
    SNAPSHOT_DIFF_SNAPSHOTID,
    SNAPSHOT_DIR_DIFF_CHILDREN_SIZE,
    SNAPSHOT_INODE_FILE_ATTRIBUTES,
    SNAPSHOT_INODE_DIRECTORY_ATTRIBUTES,
    SNAPSHOT_DIR_DIFF_CREATEDLIST,
    SNAPSHOT_DIR_DIFF_CREATEDLIST_SIZE,
    SNAPSHOT_DIR_DIFF_CREATED_INODE,
    SNAPSHOT_DIR_DIFF_DELETEDLIST,
    SNAPSHOT_DIR_DIFF_DELETEDLIST_SIZE,
    SNAPSHOT_DIR_DIFF_DELETED_INODE,
    IS_SNAPSHOTTABLE_DIR,
    IS_WITHSNAPSHOT_DIR,
    SNAPSHOT_FILE_DIFFS,
    SNAPSHOT_FILE_DIFF,
    NUM_SNAPSHOT_FILE_DIFF,
    SNAPSHOT_FILE_SIZE,
    SNAPSHOT_DST_SNAPSHOT_ID,
    SNAPSHOT_LAST_SNAPSHOT_ID,
    SNAPSHOT_REF_INODE_ID,
<<<<<<< HEAD
    SNAPSHOT_REF_INODE
=======
    SNAPSHOT_REF_INODE,

    CACHE_NEXT_ENTRY_ID,
    CACHE_NUM_POOLS,
    CACHE_POOL_NAME,
    CACHE_POOL_OWNER_NAME,
    CACHE_POOL_GROUP_NAME,
    CACHE_POOL_PERMISSION_STRING,
    CACHE_POOL_WEIGHT,
    CACHE_NUM_ENTRIES,
    CACHE_ENTRY_PATH,
    CACHE_ENTRY_REPLICATION,
    CACHE_ENTRY_POOL_NAME
>>>>>>> fbf12270
  }
  
  /**
   * Begin visiting the fsimage structure.  Opportunity to perform
   * any initialization necessary for the implementing visitor.
   */
  abstract void start() throws IOException;

  /**
   * Finish visiting the fsimage structure.  Opportunity to perform any
   * clean up necessary for the implementing visitor.
   */
  abstract void finish() throws IOException;

  /**
   * Finish visiting the fsimage structure after an error has occurred
   * during the processing.  Opportunity to perform any clean up necessary
   * for the implementing visitor.
   */
  abstract void finishAbnormally() throws IOException;

  /**
   * Visit non enclosing element of fsimage with specified value.
   *
   * @param element FSImage element
   * @param value Element's value
   */
  abstract void visit(ImageElement element, String value) throws IOException;

  // Convenience methods to automatically convert numeric value types to strings
  void visit(ImageElement element, int value) throws IOException {
    visit(element, Integer.toString(value));
  }

  void visit(ImageElement element, long value) throws IOException {
    visit(element, Long.toString(value));
  }

  /**
   * Begin visiting an element that encloses another element, such as
   * the beginning of the list of blocks that comprise a file.
   *
   * @param element Element being visited
   */
  abstract void visitEnclosingElement(ImageElement element)
     throws IOException;

  /**
   * Begin visiting an element that encloses another element, such as
   * the beginning of the list of blocks that comprise a file.
   *
   * Also provide an additional key and value for the element, such as the
   * number items within the element.
   *
   * @param element Element being visited
   * @param key Key describing the element being visited
   * @param value Value associated with element being visited
   */
  abstract void visitEnclosingElement(ImageElement element,
      ImageElement key, String value) throws IOException;

  // Convenience methods to automatically convert value types to strings
  void visitEnclosingElement(ImageElement element,
      ImageElement key, int value)
     throws IOException {
    visitEnclosingElement(element, key, Integer.toString(value));
  }

  void visitEnclosingElement(ImageElement element,
      ImageElement key, long value)
     throws IOException {
    visitEnclosingElement(element, key, Long.toString(value));
  }

  /**
   * Leave current enclosing element.  Called, for instance, at the end of
   * processing the blocks that compromise a file.
   */
  abstract void leaveEnclosingElement() throws IOException;
}<|MERGE_RESOLUTION|>--- conflicted
+++ resolved
@@ -117,9 +117,6 @@
     SNAPSHOT_DST_SNAPSHOT_ID,
     SNAPSHOT_LAST_SNAPSHOT_ID,
     SNAPSHOT_REF_INODE_ID,
-<<<<<<< HEAD
-    SNAPSHOT_REF_INODE
-=======
     SNAPSHOT_REF_INODE,
 
     CACHE_NEXT_ENTRY_ID,
@@ -133,7 +130,6 @@
     CACHE_ENTRY_PATH,
     CACHE_ENTRY_REPLICATION,
     CACHE_ENTRY_POOL_NAME
->>>>>>> fbf12270
   }
   
   /**
