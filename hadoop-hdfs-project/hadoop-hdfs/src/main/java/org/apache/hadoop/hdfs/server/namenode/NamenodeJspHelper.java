/**
 * Licensed to the Apache Software Foundation (ASF) under one
 * or more contributor license agreements.  See the NOTICE file
 * distributed with this work for additional information
 * regarding copyright ownership.  The ASF licenses this file
 * to you under the Apache License, Version 2.0 (the
 * "License"); you may not use this file except in compliance
 * with the License.  You may obtain a copy of the License at
 *
 *     http://www.apache.org/licenses/LICENSE-2.0
 *
 * Unless required by applicable law or agreed to in writing, software
 * distributed under the License is distributed on an "AS IS" BASIS,
 * WITHOUT WARRANTIES OR CONDITIONS OF ANY KIND, either express or implied.
 * See the License for the specific language governing permissions and
 * limitations under the License.
 */
package org.apache.hadoop.hdfs.server.namenode;

import static org.apache.hadoop.hdfs.DFSUtil.percent2String;

import java.io.IOException;
import java.lang.management.ManagementFactory;
import java.lang.management.MemoryMXBean;
import java.lang.management.MemoryUsage;
import java.net.InetSocketAddress;
import java.net.URI;
import java.net.URLEncoder;
import java.security.PrivilegedExceptionAction;
<<<<<<< HEAD
import java.util.ArrayList;
import java.util.Arrays;
import java.util.Collections;
import java.util.Iterator;
import java.util.List;
import java.util.Map;
=======
import java.util.*;
>>>>>>> fbf12270

import javax.servlet.ServletContext;
import javax.servlet.http.HttpServletRequest;
import javax.servlet.http.HttpServletResponse;
import javax.servlet.jsp.JspWriter;

import org.apache.hadoop.conf.Configuration;
import org.apache.hadoop.ha.HAServiceProtocol.HAServiceState;
import org.apache.hadoop.hdfs.DFSConfigKeys;
import org.apache.hadoop.hdfs.DFSUtil;
import org.apache.hadoop.hdfs.protocol.Block;
import org.apache.hadoop.hdfs.protocol.DatanodeID;
import org.apache.hadoop.hdfs.security.token.delegation.DelegationTokenIdentifier;
import org.apache.hadoop.hdfs.server.blockmanagement.BlockManager;
import org.apache.hadoop.hdfs.server.blockmanagement.DatanodeDescriptor;
import org.apache.hadoop.hdfs.server.blockmanagement.DatanodeManager;
import org.apache.hadoop.hdfs.server.blockmanagement.DatanodeStorageInfo;
import org.apache.hadoop.hdfs.server.common.JspHelper;
import org.apache.hadoop.hdfs.server.common.Storage;
import org.apache.hadoop.hdfs.server.common.Storage.StorageDirectory;
import org.apache.hadoop.hdfs.server.namenode.JournalSet.JournalAndStream;
import org.apache.hadoop.hdfs.server.namenode.startupprogress.Phase;
import org.apache.hadoop.hdfs.server.namenode.startupprogress.StartupProgress;
import org.apache.hadoop.hdfs.server.namenode.startupprogress.StartupProgressView;
import org.apache.hadoop.hdfs.server.namenode.startupprogress.Status;
import org.apache.hadoop.hdfs.server.namenode.startupprogress.Step;
import org.apache.hadoop.hdfs.server.namenode.startupprogress.StepType;
import org.apache.hadoop.hdfs.server.protocol.NamenodeProtocols;
<<<<<<< HEAD
import org.apache.hadoop.http.HttpConfig;
=======
>>>>>>> fbf12270
import org.apache.hadoop.io.Text;
import org.apache.hadoop.net.NodeBase;
import org.apache.hadoop.security.UserGroupInformation;
import org.apache.hadoop.security.token.Token;
import org.apache.hadoop.util.ServletUtil;
import org.apache.hadoop.util.StringUtils;
import org.apache.hadoop.util.Time;
import org.apache.hadoop.util.VersionInfo;
import org.znerd.xmlenc.XMLOutputter;

import com.google.common.base.Preconditions;

class NamenodeJspHelper {
  static String fraction2String(double value) {
    return StringUtils.format("%.2f", value);
  }

  static String fraction2String(long numerator, long denominator) {
    return fraction2String(numerator/(double)denominator);
  }

  static String getSafeModeText(FSNamesystem fsn) {
    if (fsn == null || !fsn.isInSafeMode())
      return "";
    return "Safe mode is ON. <em>" + fsn.getSafeModeTip() + "</em><br>";
  }

  /**
   * returns security mode of the cluster (namenode)
   * @return "on" if security is on, and "off" otherwise
   */
  static String getSecurityModeText() {
    if(UserGroupInformation.isSecurityEnabled()) {
      return "<div class=\"security\">Security is <em>ON</em></div>";
    } else {
      return "<div class=\"security\">Security is <em>OFF</em></div>";
<<<<<<< HEAD
    }
  }

  static String getRollingUpgradeText(FSNamesystem fsn) {
    if (fsn == null) {
      return "";
    }

    DatanodeManager dm = fsn.getBlockManager().getDatanodeManager();
    Map<String, Integer> list = dm.getDatanodesSoftwareVersions();
    if(list.size() > 1) {
      StringBuffer status = new StringBuffer("Rolling upgrades in progress. " +
      "There are " + list.size() + " versions of datanodes currently live: ");
      for(Map.Entry<String, Integer> ver: list.entrySet()) {
        status.append(ver.getKey() + "(" + ver.getValue() + "), ");
      }
      return status.substring(0, status.length()-2);
=======
>>>>>>> fbf12270
    }
    return "";
  }

  static String getRollingUpgradeText(FSNamesystem fsn) {
    if (fsn == null) {
      return "";
    }

    DatanodeManager dm = fsn.getBlockManager().getDatanodeManager();
    Map<String, Integer> list = dm.getDatanodesSoftwareVersions();
    if(list.size() > 1) {
      StringBuffer status = new StringBuffer("Rolling upgrades in progress. " +
      "There are " + list.size() + " versions of datanodes currently live: ");
      for(Map.Entry<String, Integer> ver: list.entrySet()) {
        status.append(ver.getKey() + "(" + ver.getValue() + "), ");
      }
      return status.substring(0, status.length()-2);
    }
    return "";
  }

  static String getInodeLimitText(FSNamesystem fsn) {
    if (fsn == null) {
      return "";
    }

    long inodes = fsn.dir.totalInodes();
    long blocks = fsn.getBlocksTotal();
    long maxobjects = fsn.getMaxObjects();

    MemoryMXBean mem = ManagementFactory.getMemoryMXBean();
    MemoryUsage heap = mem.getHeapMemoryUsage();
    long totalMemory = heap.getUsed();
    long maxMemory = heap.getMax();
    long commitedMemory = heap.getCommitted();
    
    MemoryUsage nonHeap = mem.getNonHeapMemoryUsage();
    long totalNonHeap = nonHeap.getUsed();
    long maxNonHeap = nonHeap.getMax();
    long commitedNonHeap = nonHeap.getCommitted();

    long used = (totalMemory * 100) / commitedMemory;
    long usedNonHeap = (totalNonHeap * 100) / commitedNonHeap;

    String str = "<div>" + inodes + " files and directories, " + blocks + " blocks = "
<<<<<<< HEAD
        + (inodes + blocks) + " total";
=======
        + (inodes + blocks) + " total filesystem objects";
>>>>>>> fbf12270
    if (maxobjects != 0) {
      long pct = ((inodes + blocks) * 100) / maxobjects;
      str += " / " + maxobjects + " (" + pct + "%)";
    }
    str += ".</div>";
    str += "<div>Heap Memory used " + StringUtils.byteDesc(totalMemory) + " is "
        + " " + used + "% of Commited Heap Memory "
        + StringUtils.byteDesc(commitedMemory)
        + ". Max Heap Memory is " + StringUtils.byteDesc(maxMemory) +
        ". </div>";
    str += "<div>Non Heap Memory used " + StringUtils.byteDesc(totalNonHeap) + " is"
        + " " + usedNonHeap + "% of " + " Commited Non Heap Memory "
        + StringUtils.byteDesc(commitedNonHeap) + ". Max Non Heap Memory is "
        + StringUtils.byteDesc(maxNonHeap) + ".</div>";
    return str;
  }

  /** Return a table containing version information. */
  static String getVersionTable(FSNamesystem fsn) {
    StringBuilder sb = new StringBuilder();
    sb.append("<div class='dfstable'><table>");
    if (fsn != null) {
      sb.append("\n  <tr><td class='col1'>Started:</td><td>" + fsn.getStartTime());
    }
    sb.append("</td></tr>\n" + "\n  <tr><td class='col1'>Version:</td><td>");
    sb.append(VersionInfo.getVersion() + ", " + VersionInfo.getRevision());
    sb.append("</td></tr>\n" + "\n  <tr><td class='col1'>Compiled:</td><td>" + VersionInfo.getDate());
    sb.append(" by " + VersionInfo.getUser() + " from " + VersionInfo.getBranch());
    if (fsn != null) {
      sb.append("</td></tr>\n  <tr><td class='col1'>Cluster ID:</td><td>" + fsn.getClusterId());
      sb.append("</td></tr>\n  <tr><td class='col1'>Block Pool ID:</td><td>" + fsn.getBlockPoolId());
    }
    sb.append("</td></tr>\n</table></div>");
    return sb.toString();
  }

  /**
   * Generate warning text if there are corrupt files.
   * @return a warning if files are corrupt, otherwise return an empty string.
   */
  static String getCorruptFilesWarning(FSNamesystem fsn) {
    if (fsn == null) {
      return "";
    }

    long missingBlocks = fsn.getMissingBlocksCount();
    if (missingBlocks > 0) {
      StringBuilder result = new StringBuilder();

      // Warning class is typically displayed in RED.
      result.append("<div>"); // opening tag of outer <div>.
      result.append("<a class=\"warning\" href=\"/corrupt_files.jsp\" title=\"List corrupt files\">\n");
      result.append("<b>WARNING : There are " + missingBlocks
          + " missing blocks. Please check the logs or run fsck in order to identify the missing blocks.</b>");
      result.append("</a>");

      result.append("<div class=\"small\">See the Hadoop FAQ for common causes and potential solutions.</div>");
      result.append("</div>\n"); // closing tag of outer <div>.

      return result.toString();
    }
    return "";
  }

  static void generateSnapshotReport(JspWriter out, FSNamesystem fsn)
      throws IOException {
    if (fsn == null) {
      return;
    }
    out.println("<div id=\"snapshotstats\"><div class=\"dfstable\">"
        + "<table class=\"storage\" title=\"Snapshot Summary\">\n"
        + "<thead><tr><td><b>Snapshottable directories</b></td>"
        + "<td><b>Snapshotted directories</b></td></tr></thead>");

    out.println(String.format("<td>%d</td><td>%d</td>", fsn.getNumSnapshottableDirs(), fsn.getNumSnapshots()));
    out.println("</table></div></div>");
  }

  static class HealthJsp {
    private int rowNum = 0;
    private int colNum = 0;
    private String sorterField = null;
    private String sorterOrder = null;

    private String rowTxt() {
      colNum = 0;
      return "<tr class=\"" + (((rowNum++) % 2 == 0) ? "rowNormal" : "rowAlt")
          + "\"> ";
    }

    private String colTxt() {
      return "<td id=\"col" + ++colNum + "\"> ";
    }

    private String colTxt(String title) {
      return "<td id=\"col" + ++colNum + "\" title=\"" + title + "\"> ";
    }

    private void counterReset() {
      colNum = 0;
      rowNum = 0;
    }

    void generateConfReport(JspWriter out, NameNode nn,
        HttpServletRequest request) throws IOException {
      FSNamesystem fsn = nn.getNamesystem();
      if (fsn == null) {
        return;
      }
      FSImage fsImage = fsn.getFSImage();
      List<Storage.StorageDirectory> removedStorageDirs 
        = fsImage.getStorage().getRemovedStorageDirs();

      // FS Image storage configuration
      out.print("<h3> " + nn.getRole() + " Storage: </h3>");
      out.print("<div class=\"dfstable\"> <table class=\"storage\" title=\"NameNode Storage\">\n"
              + "<thead><tr><td><b>Storage Directory</b></td><td><b>Type</b></td><td><b>State</b></td></tr></thead>");

      StorageDirectory st = null;
      for (Iterator<StorageDirectory> it
             = fsImage.getStorage().dirIterator(); it.hasNext();) {
        st = it.next();
        String dir = "" + st.getRoot();
        String type = "" + st.getStorageDirType();
        out.print("<tr><td>" + dir + "</td><td>" + type
            + "</td><td>Active</td></tr>");
      }

      long storageDirsSize = removedStorageDirs.size();
      for (int i = 0; i < storageDirsSize; i++) {
        st = removedStorageDirs.get(i);
        String dir = "" + st.getRoot();
        String type = "" + st.getStorageDirType();
        out.print("<tr><td>" + dir + "</td><td>" + type
            + "</td><td><span class=\"failed\">Failed</span></td></tr>");
<<<<<<< HEAD
      }

      out.print("</table></div>\n");
    }
    
    /**
     * Generate an HTML report containing the current status of the HDFS
     * journals.
     */
    void generateJournalReport(JspWriter out, NameNode nn,
        HttpServletRequest request) throws IOException {
      if (nn.getNamesystem() == null) {
        return;
=======
>>>>>>> fbf12270
      }
      FSEditLog log = nn.getFSImage().getEditLog();
      Preconditions.checkArgument(log != null, "no edit log set in %s", nn);
      
      out.println("<h3> " + nn.getRole() + " Journal Status: </h3>");

      out.println("<b>Current transaction ID:</b> " +
          nn.getFSImage().getLastAppliedOrWrittenTxId() + "<br/>");
      
      
      boolean openForWrite = log.isOpenForWrite();
      
      out.println("<div class=\"dfstable\">");
      out.println("<table class=\"storage\" title=\"NameNode Journals\">\n"
              + "<thead><tr><td><b>Journal Manager</b></td><td><b>State</b></td></tr></thead>");
      for (JournalAndStream jas : log.getJournals()) {
        out.print("<tr>");
        out.print("<td>");
        
        /**
         * Insert a line break every 3 journal nodes to avoid a very wide line.
         */  
        JournalManager manager = jas.getManager();
        if (null != manager) {
          String[] managers = manager.toString().split(",");

          for (int i = 0; i < managers.length; ++i) {
            out.print(managers[i]);

            if (i < managers.length - 1) {
              out.print(",");
            }

<<<<<<< HEAD
=======
      out.print("</table></div>\n");
    }
    
    /**
     * Generate an HTML report containing the current status of the HDFS
     * journals.
     */
    void generateJournalReport(JspWriter out, NameNode nn,
        HttpServletRequest request) throws IOException {
      if (nn.getNamesystem() == null) {
        return;
      }
      FSEditLog log = nn.getFSImage().getEditLog();
      Preconditions.checkArgument(log != null, "no edit log set in %s", nn);
      
      out.println("<h3> " + nn.getRole() + " Journal Status: </h3>");

      out.println("<b>Current transaction ID:</b> " +
          nn.getFSImage().getLastAppliedOrWrittenTxId() + "<br/>");
      
      
      boolean openForWrite = log.isOpenForWrite();
      
      out.println("<div class=\"dfstable\">");
      out.println("<table class=\"storage\" title=\"NameNode Journals\">\n"
              + "<thead><tr><td><b>Journal Manager</b></td><td><b>State</b></td></tr></thead>");
      for (JournalAndStream jas : log.getJournals()) {
        out.print("<tr>");
        out.print("<td>");
        
        /**
         * Insert a line break every 3 journal nodes to avoid a very wide line.
         */  
        JournalManager manager = jas.getManager();
        if (null != manager) {
          String[] managers = manager.toString().split(",");

          for (int i = 0; i < managers.length; ++i) {
            out.print(managers[i]);

            if (i < managers.length - 1) {
              out.print(",");
            }

>>>>>>> fbf12270
            if ((i+1) % 3 == 0) {
              out.print("<br/>");
            }
          }

          if (jas.isRequired()) {
            out.print(" [required]");
          }
        }
        out.print("</td><td>");
        
        if (jas.isDisabled()) {
          out.print("<span class=\"failed\">Failed</span>");
        } else if (openForWrite) {
          EditLogOutputStream elos = jas.getCurrentStream();
          if (elos != null) {
<<<<<<< HEAD
            out.println(elos.generateHtmlReport());
=======
            out.println(elos.generateReport());
>>>>>>> fbf12270
          } else {
            out.println("not currently writing");
          }
        } else {
          out.println("open for read");
        }
        out.println("</td></tr>");
      }
      
      out.println("</table></div>");
    }

    void generateHealthReport(JspWriter out, NameNode nn,
        HttpServletRequest request) throws IOException {
      FSNamesystem fsn = nn.getNamesystem();
      if (fsn == null) {
        return;
      }
      final DatanodeManager dm = fsn.getBlockManager().getDatanodeManager();
      final List<DatanodeDescriptor> live = new ArrayList<DatanodeDescriptor>();
      final List<DatanodeDescriptor> dead = new ArrayList<DatanodeDescriptor>();
      dm.fetchDatanodes(live, dead, true);

      int liveDecommissioned = 0;
      for (DatanodeDescriptor d : live) {
        liveDecommissioned += d.isDecommissioned() ? 1 : 0;
      }

      int deadDecommissioned = 0;
      for (DatanodeDescriptor d : dead) {
        deadDecommissioned += d.isDecommissioned() ? 1 : 0;
      }
      
      final List<DatanodeDescriptor> decommissioning = dm.getDecommissioningNodes();

      sorterField = request.getParameter("sorter/field");
      sorterOrder = request.getParameter("sorter/order");
      if (sorterField == null)
        sorterField = "name";
      if (sorterOrder == null)
        sorterOrder = "ASC";

      // Find out common suffix. Should this be before or after the sort?
      String port_suffix = null;
      if (live.size() > 0) {
        String name = live.get(0).getXferAddr();
        int idx = name.indexOf(':');
        if (idx > 0) {
          port_suffix = name.substring(idx);
        }

        for (int i = 1; port_suffix != null && i < live.size(); i++) {
          if (live.get(i).getXferAddr().endsWith(port_suffix) == false) {
            port_suffix = null;
            break;
          }
        }
      }

      counterReset();
      long[] fsnStats = fsn.getStats();
      long total = fsnStats[0];
      long remaining = fsnStats[2];
      long used = fsnStats[1];
      long nonDFS = total - remaining - used;
      nonDFS = nonDFS < 0 ? 0 : nonDFS;
      float percentUsed = DFSUtil.getPercentUsed(used, total);
      float percentRemaining = DFSUtil.getPercentRemaining(remaining, total);
      float median = 0;
      float max = 0;
      float min = 0;
      float dev = 0;
      
      if (live.size() > 0) {
        float totalDfsUsed = 0;
        float[] usages = new float[live.size()];
        int i = 0;
        for (DatanodeDescriptor dn : live) {
          usages[i++] = dn.getDfsUsedPercent();
          totalDfsUsed += dn.getDfsUsedPercent();
        }
        totalDfsUsed /= live.size();
        Arrays.sort(usages);
        median = usages[usages.length/2];
        max = usages[usages.length - 1];
        min = usages[0];
        
        for (i = 0; i < usages.length; i++) {
          dev += (usages[i] - totalDfsUsed) * (usages[i] - totalDfsUsed);
        }
        dev = (float) Math.sqrt(dev/usages.length);
      }

      long bpUsed = fsnStats[6];
      float percentBpUsed = DFSUtil.getPercentUsed(bpUsed, total);

      // don't show under-replicated/missing blocks or corrupt files for SBN
      // since the standby namenode doesn't compute replication queues 
      String underReplicatedBlocks = "";
      if (nn.getServiceState() == HAServiceState.ACTIVE) {
    	  underReplicatedBlocks = rowTxt() 
              + colTxt("Excludes missing blocks.")
              + "Number of Under-Replicated Blocks" + colTxt() + ":" + colTxt()
              + fsn.getBlockManager().getUnderReplicatedNotMissingBlocks(); 
      }
      out.print("<div class=\"dfstable\"> <table>\n" + rowTxt() + colTxt()
          + "Configured Capacity" + colTxt() + ":" + colTxt()
          + StringUtils.byteDesc(total) + rowTxt() + colTxt() + "DFS Used"
          + colTxt() + ":" + colTxt() + StringUtils.byteDesc(used) + rowTxt()
          + colTxt() + "Non DFS Used" + colTxt() + ":" + colTxt()
          + StringUtils.byteDesc(nonDFS) + rowTxt() + colTxt()
          + "DFS Remaining" + colTxt() + ":" + colTxt()
          + StringUtils.byteDesc(remaining) + rowTxt() + colTxt() + "DFS Used%"
          + colTxt() + ":" + colTxt()
          + percent2String(percentUsed) + rowTxt()
          + colTxt() + "DFS Remaining%" + colTxt() + ":" + colTxt()
          + percent2String(percentRemaining)
          + rowTxt() + colTxt() + "Block Pool Used" + colTxt() + ":" + colTxt()
          + StringUtils.byteDesc(bpUsed) + rowTxt()
          + colTxt() + "Block Pool Used%"+ colTxt() + ":" + colTxt()
          + percent2String(percentBpUsed) 
          + rowTxt() + colTxt() + "DataNodes usages" + colTxt() + ":" + colTxt()
          + "Min %" + colTxt() + "Median %" + colTxt() + "Max %" + colTxt()
          + "stdev %" + rowTxt() + colTxt() + colTxt() + colTxt()
          + percent2String(min)
          + colTxt() + percent2String(median)
          + colTxt() + percent2String(max)
          + colTxt() + percent2String(dev)
          + rowTxt() + colTxt()
          + "<a href=\"dfsnodelist.jsp?whatNodes=LIVE\">Live Nodes</a> "
          + colTxt() + ":" + colTxt() + live.size()
          + " (Decommissioned: " + liveDecommissioned + ")"
          + rowTxt() + colTxt()
          + "<a href=\"dfsnodelist.jsp?whatNodes=DEAD\">Dead Nodes</a> "
          + colTxt() + ":" + colTxt() + dead.size() 
          + " (Decommissioned: " + deadDecommissioned + ")"
          + rowTxt() + colTxt()
          + "<a href=\"dfsnodelist.jsp?whatNodes=DECOMMISSIONING\">"
          + "Decommissioning Nodes</a> "
          + colTxt() + ":" + colTxt() + decommissioning.size()
          + underReplicatedBlocks
          + "</table></div><br>\n");

      if (live.isEmpty() && dead.isEmpty()) {
        out.print("There are no datanodes in the cluster.");
      }
    }

    /**
     * Generates the Startup Progress report.
     * 
     * @param out JspWriter to receive output
     * @param prog StartupProgress tracking NameNode startup progress
     * @throws IOException thrown if there is an I/O error
     */
    void generateStartupProgress(JspWriter out, StartupProgress prog)
        throws IOException {
      StartupProgressView view = prog.createView();
      FormattedWriter fout = new FormattedWriter(out);
      fout.println("<div id=\"startupprogress\">");
      fout.println("<div><span>Elapsed Time:</span> %s</div>",
        StringUtils.formatTime(view.getElapsedTime()));
      fout.println("<div><span>Percent Complete:</span> %s</div>",
        StringUtils.formatPercent(view.getPercentComplete(), 2));
      fout.println("<table>");
      fout.println("<tr>");
      fout.println("<th>Phase</th>");
      fout.println("<th>Completion</th>");
      fout.println("<th>Elapsed Time</th>");
      fout.println("</tr>");
      for (Phase phase: view.getPhases()) {
        final String timeClass;
        Status status = view.getStatus(phase);
        if (status == Status.PENDING) {
          timeClass = "later";
        } else if (status == Status.RUNNING) {
          timeClass = "current";
        } else {
          timeClass = "prior";
        }

        fout.println("<tr class=\"phase %s\">", timeClass);
        printPhase(fout, view, phase);
        fout.println("</tr>");

        for (Step step: view.getSteps(phase)) {
          fout.println("<tr class=\"step %s\">", timeClass);
          printStep(fout, view, phase, step);
          fout.println("</tr>");
        }
      }
      fout.println("</table>");
      fout.println("</div>");
    }

    /**
     * Prints one line of content for a phase in the Startup Progress report.
     * 
     * @param fout FormattedWriter to receive output
     * @param view StartupProgressView containing information to print
     * @param phase Phase to print
     * @throws IOException thrown if there is an I/O error
     */
    private void printPhase(FormattedWriter fout, StartupProgressView view,
        Phase phase) throws IOException {
      StringBuilder phaseLine = new StringBuilder();
      phaseLine.append(phase.getDescription());
      String file = view.getFile(phase);
      if (file != null) {
        phaseLine.append(" ").append(file);
      }
      long size = view.getSize(phase);
      if (size != Long.MIN_VALUE) {
        phaseLine.append(" (").append(StringUtils.byteDesc(size)).append(")");
      }
      fout.println("<td class=\"startupdesc\">%s</td>", phaseLine.toString());
      fout.println("<td>%s</td>", StringUtils.formatPercent(
        view.getPercentComplete(phase), 2));
      fout.println("<td>%s</td>", view.getStatus(phase) == Status.PENDING ? "" :
        StringUtils.formatTime(view.getElapsedTime(phase)));
    }

    /**
     * Prints one line of content for a step in the Startup Progress report.
     * 
     * @param fout FormattedWriter to receive output
     * @param view StartupProgressView containing information to print
     * @param phase Phase to print
     * @param step Step to print
     * @throws IOException thrown if there is an I/O error
     */
    private void printStep(FormattedWriter fout, StartupProgressView view,
        Phase phase, Step step) throws IOException {
      StringBuilder stepLine = new StringBuilder();
      String file = step.getFile();
      if (file != null) {
        stepLine.append(file);
      }
      long size = step.getSize();
      if (size != Long.MIN_VALUE) {
        stepLine.append(" (").append(StringUtils.byteDesc(size)).append(")");
      }
      StepType type = step.getType();
      if (type != null) {
        stepLine.append(" ").append(type.getDescription());
      }

      fout.println("<td class=\"startupdesc\">%s (%d/%d)</td>",
        stepLine.toString(), view.getCount(phase, step),
        view.getTotal(phase, step));
      fout.println("<td>%s</td>", StringUtils.formatPercent(
        view.getPercentComplete(phase), 2));
      fout.println("<td>%s</td>", view.getStatus(phase) == Status.PENDING ? "" :
        StringUtils.formatTime(view.getElapsedTime(phase)));
    }

    /**
     * JspWriter wrapper that helps simplify printing formatted lines.
     */
    private static class FormattedWriter {
      private final JspWriter out;

      /**
       * Creates a new FormattedWriter that delegates to the given JspWriter.
       * 
       * @param out JspWriter to wrap
       */
      FormattedWriter(JspWriter out) {
        this.out = out;
      }

      /**
       * Prints one formatted line, followed by line terminator, using the
       * English locale.
       * 
       * @param format String format
       * @param args Object... any number of arguments to match format
       * @throws IOException thrown if there is an I/O error
       */
      void println(String format, Object... args) throws IOException {
        out.println(StringUtils.format(format, args));
      }
    }
  }

  static String getDelegationToken(final NamenodeProtocols nn,
      HttpServletRequest request, Configuration conf,
      final UserGroupInformation ugi) throws IOException, InterruptedException {
    Token<DelegationTokenIdentifier> token = ugi
        .doAs(new PrivilegedExceptionAction<Token<DelegationTokenIdentifier>>() {
          @Override
          public Token<DelegationTokenIdentifier> run() throws IOException {
            return nn.getDelegationToken(new Text(ugi.getUserName()));
          }
        });
    return token == null ? null : token.encodeToUrlString();
  }

  /** @return a randomly chosen datanode. */
  static DatanodeDescriptor getRandomDatanode(final NameNode namenode) {
    return (DatanodeDescriptor)namenode.getNamesystem().getBlockManager(
        ).getDatanodeManager().getNetworkTopology().chooseRandom(
        NodeBase.ROOT);
  }
  
  static void redirectToRandomDataNode(ServletContext context,
      HttpServletRequest request, HttpServletResponse resp) throws IOException,
      InterruptedException {
    final NameNode nn = NameNodeHttpServer.getNameNodeFromContext(context);
    final Configuration conf = (Configuration) context
        .getAttribute(JspHelper.CURRENT_CONF);
    // We can't redirect if there isn't a DN to redirect to.
    // Lets instead show a proper error message.
    FSNamesystem fsn = nn.getNamesystem();

    DatanodeID datanode = null;
    if (fsn != null && fsn.getNumLiveDataNodes() >= 1) {
      datanode = getRandomDatanode(nn);
    }

    if (datanode == null) {
      throw new IOException("Can't browse the DFS since there are no " +
          "live nodes available to redirect to.");
    }

    UserGroupInformation ugi = JspHelper.getUGI(context, request, conf);
    // if the user is defined, get a delegation token and stringify it
    String tokenString = getDelegationToken(
        nn.getRpcServer(), request, conf, ugi);

    InetSocketAddress rpcAddr = nn.getNameNodeAddress();
    String rpcHost = rpcAddr.getAddress().isAnyLocalAddress()
      ? URI.create(request.getRequestURL().toString()).getHost()
      : rpcAddr.getAddress().getHostAddress();
    String addr = rpcHost + ":" + rpcAddr.getPort();

    final String redirectLocation =
        JspHelper.Url.url(request.getScheme(), datanode)
        + "/browseDirectory.jsp?namenodeInfoPort="
        + request.getServerPort() + "&dir=/"
        + (tokenString == null ? "" :
           JspHelper.getDelegationTokenUrlParam(tokenString))
        + JspHelper.getUrlParam(JspHelper.NAMENODE_ADDRESS, addr);

    resp.sendRedirect(redirectLocation);
  }

  /**
   * Returns a descriptive label for the running NameNode.  If the NameNode has
   * initialized to the point of running its RPC server, then this label consists
   * of the host and port of the RPC server.  Otherwise, the label is a message
   * stating that the NameNode is still initializing.
   * 
   * @param nn NameNode to describe
   * @return String NameNode label
   */
  static String getNameNodeLabel(NameNode nn) {
    return nn.getRpcServer() != null ? nn.getNameNodeAddressHostPortString() :
      "initializing";
  }

  static class NodeListJsp {
    private int rowNum = 0;

    private long diskBytes = 1024 * 1024 * 1024;
    private String diskByteStr = "GB";

    private String sorterField = null;
    private String sorterOrder = null;

    private String whatNodes = "LIVE";

    private String rowTxt() {
      return "<tr class=\"" + (((rowNum++) % 2 == 0) ? "rowNormal" : "rowAlt")
          + "\"> ";
    }

    private void counterReset() {
      rowNum = 0;
    }

    private String nodeHeaderStr(String name) {
      String ret = "class=header";
      String order = "ASC";
      if (name.equals(sorterField)) {
        ret += sorterOrder;
        if (sorterOrder.equals("ASC"))
          order = "DSC";
      }
      ret += " onClick=\"window.document.location="
          + "'/dfsnodelist.jsp?whatNodes=" + whatNodes + "&sorter/field="
          + name + "&sorter/order=" + order
          + "'\" title=\"sort on this column\"";

      return ret;
    }

    private void generateNodeDataHeader(JspWriter out, DatanodeDescriptor d,
        String suffix, boolean alive, int nnInfoPort, String nnaddr, String scheme)
        throws IOException {
      // from nn_browsedfscontent.jsp:
      String url = "///" + JspHelper.Url.authority(scheme, d)
          + "/browseDirectory.jsp?namenodeInfoPort=" + nnInfoPort + "&dir="
          + URLEncoder.encode("/", "UTF-8")
          + JspHelper.getUrlParam(JspHelper.NAMENODE_ADDRESS, nnaddr);

      String name = d.getXferAddrWithHostname();
      if (!name.matches("\\d+\\.\\d+.\\d+\\.\\d+.*"))
        name = name.replaceAll("\\.[^.:]*", "");
      int idx = (suffix != null && name.endsWith(suffix)) ? name
          .indexOf(suffix) : -1;

      out.print(rowTxt() + "<td class=\"name\"> <a title=\"" + url
          + "\" href=\"" + url + "\">"
          + ((idx > 0) ? name.substring(0, idx) : name) + "</a>"
          + ((alive) ? "" : "\n") + "<td class=\"address\">" + d.getXferAddr());
    }

    void generateDecommissioningNodeData(JspWriter out, DatanodeDescriptor d,
        String suffix, boolean alive, int nnInfoPort, String nnaddr, String scheme)
        throws IOException {
      generateNodeDataHeader(out, d, suffix, alive, nnInfoPort, nnaddr, scheme);
      if (!alive) {
        return;
      }

      long decommRequestTime = d.decommissioningStatus.getStartTime();
      long timestamp = d.getLastUpdate();
      long currentTime = Time.now();
      long hoursSinceDecommStarted = (currentTime - decommRequestTime)/3600000;
      long remainderMinutes = ((currentTime - decommRequestTime)/60000) % 60;
      out.print("<td class=\"lastcontact\"> "
          + ((currentTime - timestamp) / 1000)
          + "<td class=\"underreplicatedblocks\">"
          + d.decommissioningStatus.getUnderReplicatedBlocks()
          + "<td class=\"blockswithonlydecommissioningreplicas\">"
          + d.decommissioningStatus.getDecommissionOnlyReplicas() 
          + "<td class=\"underrepblocksinfilesunderconstruction\">"
          + d.decommissioningStatus.getUnderReplicatedInOpenFiles()
          + "<td class=\"timesincedecommissionrequest\">"
          + hoursSinceDecommStarted + " hrs " + remainderMinutes + " mins"
          + "\n");
    }
    
    void generateNodeData(JspWriter out, DatanodeDescriptor d, String suffix,
        boolean alive, int nnInfoPort, String nnaddr, String scheme) throws IOException {
      /*
       * Say the datanode is dn1.hadoop.apache.org with ip 192.168.0.5 we use:
       * 1) d.getHostName():d.getPort() to display. Domain and port are stripped
       *    if they are common across the nodes. i.e. "dn1" 
       * 2) d.getHostName():d.getInfoPort() for url and title.
       *    i.e. "http://dn1.hadoop.apache.org:50075/..."
       * 3) d.getXferAddr() for "Transferring Address". i.e. "192.168.0.5:50010"
       * Note that "d.getHost():d.getPort()" is what DFS clients use to
       * interact with datanodes.
       */

      generateNodeDataHeader(out, d, suffix, alive, nnInfoPort, nnaddr, scheme);
<<<<<<< HEAD
=======
      long currentTime = Time.now();
      long timestamp = d.getLastUpdate();
>>>>>>> fbf12270
      if (!alive) {
        out.print("<td class=\"lastcontact\"> "
            + new Date(timestamp) 
            + "<td class=\"decommissioned\"> "
            + d.isDecommissioned() + "\n");
        return;
      }

      long c = d.getCapacity();
      long u = d.getDfsUsed();
      long nu = d.getNonDfsUsed();
      long r = d.getRemaining();
      final double percentUsedValue = d.getDfsUsedPercent();
      String percentUsed = fraction2String(percentUsedValue);
      String percentRemaining = fraction2String(d.getRemainingPercent());

      String adminState = d.getAdminState().toString();
<<<<<<< HEAD

      long timestamp = d.getLastUpdate();
      long currentTime = Time.now();
=======
>>>>>>> fbf12270
      
      long bpUsed = d.getBlockPoolUsed();
      String percentBpUsed = fraction2String(d.getBlockPoolUsedPercent());

      out.print("<td class=\"lastcontact\"> "
          + ((currentTime - timestamp) / 1000)
          + "<td class=\"adminstate\">"
          + adminState
          + "<td align=\"right\" class=\"capacity\">"
          + fraction2String(c, diskBytes)
          + "<td align=\"right\" class=\"used\">"
          + fraction2String(u, diskBytes)
          + "<td align=\"right\" class=\"nondfsused\">"
          + fraction2String(nu, diskBytes)
          + "<td align=\"right\" class=\"remaining\">"
          + fraction2String(r, diskBytes)
          + "<td align=\"right\" class=\"pcused\">"
          + percentUsed
          + "<td class=\"pcused\">"
          + ServletUtil.percentageGraph((int)percentUsedValue, 100) 
          + "<td align=\"right\" class=\"pcremaining\">"
          + percentRemaining 
          + "<td title=" + "\"blocks scheduled : "
          + d.getBlocksScheduled() + "\" class=\"blocks\">" + d.numBlocks()+"\n"
          + "<td align=\"right\" class=\"bpused\">"
          + fraction2String(bpUsed, diskBytes)
          + "<td align=\"right\" class=\"pcbpused\">"
          + percentBpUsed
          + "<td align=\"right\" class=\"volfails\">"
          + d.getVolumeFailures()
          + "<td align=\"right\" class=\"version\">"
          + d.getSoftwareVersion() + "\n");
    }

    void generateNodesList(ServletContext context, JspWriter out,
        HttpServletRequest request) throws IOException {
      final NameNode nn = NameNodeHttpServer.getNameNodeFromContext(context);
      final FSNamesystem ns = nn.getNamesystem();
      if (ns == null) {
        return;
      }
      final DatanodeManager dm = ns.getBlockManager().getDatanodeManager();

      final List<DatanodeDescriptor> live = new ArrayList<DatanodeDescriptor>();
      final List<DatanodeDescriptor> dead = new ArrayList<DatanodeDescriptor>();
      dm.fetchDatanodes(live, dead, true);

      String nnaddr = nn.getServiceRpcAddress().getAddress().getHostName() + ":"
          + nn.getServiceRpcAddress().getPort();

      whatNodes = request.getParameter("whatNodes"); // show only live or only
                                                     // dead nodes
      if (null == whatNodes || whatNodes.isEmpty()) {
        out.print("Invalid input");
        return;
      }
      sorterField = request.getParameter("sorter/field");
      sorterOrder = request.getParameter("sorter/order");
      if (sorterField == null)
        sorterField = "name";
      if (sorterOrder == null)
        sorterOrder = "ASC";

      JspHelper.sortNodeList(live, sorterField, sorterOrder);

      // Find out common suffix. Should this be before or after the sort?
      String port_suffix = null;
      if (live.size() > 0) {
        String name = live.get(0).getXferAddr();
        int idx = name.indexOf(':');
        if (idx > 0) {
          port_suffix = name.substring(idx);
        }

        for (int i = 1; port_suffix != null && i < live.size(); i++) {
          if (live.get(i).getXferAddr().endsWith(port_suffix) == false) {
            port_suffix = null;
            break;
          }
        }
      }

      counterReset();

      if (live.isEmpty() && dead.isEmpty()) {
        out.print("There are no datanodes in the cluster");
      } else {

        int nnInfoPort = request.getServerPort();
        out.print("<div id=\"dfsnodetable\"> ");
        if (whatNodes.equals("LIVE")) {
          out.print("<a name=\"LiveNodes\" id=\"title\">" + "Live Datanodes : "
              + live.size() + "</a>"
              + "<br><br>\n<table class=\"nodes\">\n");

          counterReset();

          if (live.size() > 0) {
            if (live.get(0).getCapacity() > 1024 * diskBytes) {
              diskBytes *= 1024;
              diskByteStr = "TB";
            }

            out.print("<tr class=\"headerRow\"> <th " + nodeHeaderStr("name")
                + "> Node <th " + nodeHeaderStr("address")
                + "> Transferring<br>Address <th "
                + nodeHeaderStr("lastcontact")
                + "> Last <br>Contact <th " + nodeHeaderStr("adminstate")
                + "> Admin State <th " + nodeHeaderStr("capacity")
                + "> Configured <br>Capacity (" + diskByteStr + ") <th "
                + nodeHeaderStr("used") + "> Used <br>(" + diskByteStr
                + ") <th " + nodeHeaderStr("nondfsused")
                + "> Non DFS <br>Used (" + diskByteStr + ") <th "
                + nodeHeaderStr("remaining") + "> Remaining <br>("
                + diskByteStr + ") <th " + nodeHeaderStr("pcused")
                + "> Used <br>(%) <th " + nodeHeaderStr("pcused")
                + "> Used <br>(%) <th " + nodeHeaderStr("pcremaining")
                + "> Remaining <br>(%) <th " + nodeHeaderStr("blocks")
                + "> Blocks <th "
                + nodeHeaderStr("bpused") + "> Block Pool<br>Used (" 
                + diskByteStr + ") <th "
                + nodeHeaderStr("pcbpused")
                + "> Block Pool<br>Used (%)" + " <th "
                + nodeHeaderStr("volfails")
                +"> Failed Volumes <th "
                + nodeHeaderStr("versionString")
                +"> Version\n");

            JspHelper.sortNodeList(live, sorterField, sorterOrder);
            for (int i = 0; i < live.size(); i++) {
              generateNodeData(out, live.get(i), port_suffix, true, nnInfoPort,
                  nnaddr, request.getScheme());
            }
          }
          out.print("</table>\n");
        } else if (whatNodes.equals("DEAD")) {

          out.print("<br> <a name=\"DeadNodes\" id=\"title\"> "
              + " Dead Datanodes : " + dead.size() + "</a><br><br>\n");

          if (dead.size() > 0) {
            out.print("<table border=1 cellspacing=0> <tr id=\"row1\"> "
                + "<th " + nodeHeaderStr("node")
                + "> Node <th " + nodeHeaderStr("address")
                + "> Transferring<br>Address <th "
<<<<<<< HEAD
=======
                + nodeHeaderStr("lastcontact")
                + "> Last <br>Contact <th "
>>>>>>> fbf12270
                + nodeHeaderStr("decommissioned")
                + "> Decommissioned\n");

            JspHelper.sortNodeList(dead, sorterField, sorterOrder);
            for (int i = 0; i < dead.size(); i++) {
              generateNodeData(out, dead.get(i), port_suffix, false,
                  nnInfoPort, nnaddr, request.getScheme());
            }

            out.print("</table>\n");
          }
        } else if (whatNodes.equals("DECOMMISSIONING")) {
          // Decommissioning Nodes
          final List<DatanodeDescriptor> decommissioning = dm.getDecommissioningNodes();
          out.print("<br> <a name=\"DecommissioningNodes\" id=\"title\"> "
              + " Decommissioning Datanodes : " + decommissioning.size()
              + "</a><br><br>\n");
          if (decommissioning.size() > 0) {
            out.print("<table border=1 cellspacing=0> <tr class=\"headRow\"> "
                + "<th " + nodeHeaderStr("name") 
                + "> Node <th " + nodeHeaderStr("address")
                + "> Transferring<br>Address <th "
                + nodeHeaderStr("lastcontact")
                + "> Last <br>Contact <th "
                + nodeHeaderStr("underreplicatedblocks")
                + "> Under Replicated Blocks <th "
                + nodeHeaderStr("blockswithonlydecommissioningreplicas")
                + "> Blocks With No <br> Live Replicas <th "
                + nodeHeaderStr("underrepblocksinfilesunderconstruction")
                + "> Under Replicated Blocks <br> In Files Under Construction" 
                + " <th " + nodeHeaderStr("timesincedecommissionrequest")
                + "> Time Since Decommissioning Started"
                );

            JspHelper.sortNodeList(decommissioning, "name", "ASC");
            for (int i = 0; i < decommissioning.size(); i++) {
              generateDecommissioningNodeData(out, decommissioning.get(i),
                  port_suffix, true, nnInfoPort, nnaddr, request.getScheme());
            }
            out.print("</table>\n");
          }
        } else {
          out.print("Invalid input");
        }
        out.print("</div>");
      }
    }
  }

  private static String getLocalParentDir(INode inode) {
    final INode parent = inode.isRoot() ? inode : inode.getParent();
    String parentDir = "";
    if (parent != null) {
      parentDir = parent.getFullPathName();
    }
    return (parentDir != null) ? parentDir : "";
  }

  // utility class used in block_info_xml.jsp
  static class XMLBlockInfo {
    final Block block;
    final INodeFile inode;
    final BlockManager blockManager;
    
    XMLBlockInfo(FSNamesystem fsn, Long blockId) {
      this.blockManager = fsn != null ? fsn.getBlockManager() : null;

      if (blockId == null) {
        this.block = null;
        this.inode = null;
      } else {
        this.block = new Block(blockId);
        this.inode = blockManager != null ?
          ((INode)blockManager.getBlockCollection(block)).asFile() :
          null;
      }
    }

    public void toXML(XMLOutputter doc) throws IOException {
      doc.startTag("block_info");
      if (block == null) {
        doc.startTag("error");
        doc.pcdata("blockId must be a Long");
        doc.endTag();
      }else{
        doc.startTag("block_id");
        doc.pcdata(""+block.getBlockId());
        doc.endTag();

        doc.startTag("block_name");
        doc.pcdata(block.getBlockName());
        doc.endTag();

        if (inode != null) {
          doc.startTag("file");

          doc.startTag("local_name");
          doc.pcdata(inode.getLocalName());
          doc.endTag();

          doc.startTag("local_directory");
          doc.pcdata(getLocalParentDir(inode));
          doc.endTag();

          doc.startTag("user_name");
          doc.pcdata(inode.getUserName());
          doc.endTag();

          doc.startTag("group_name");
          doc.pcdata(inode.getGroupName());
          doc.endTag();

          doc.startTag("is_directory");
          doc.pcdata(""+inode.isDirectory());
          doc.endTag();

          doc.startTag("access_time");
          doc.pcdata(""+inode.getAccessTime());
          doc.endTag();

          doc.startTag("is_under_construction");
          doc.pcdata(""+inode.isUnderConstruction());
          doc.endTag();

          doc.startTag("ds_quota");
          doc.pcdata(""+inode.getQuotaCounts().get(Quota.DISKSPACE));
          doc.endTag();

          doc.startTag("permission_status");
          doc.pcdata(inode.getPermissionStatus().toString());
          doc.endTag();

          doc.startTag("replication");
          doc.pcdata(""+inode.getFileReplication());
          doc.endTag();

          doc.startTag("disk_space_consumed");
          doc.pcdata(""+inode.diskspaceConsumed());
          doc.endTag();

          doc.startTag("preferred_block_size");
          doc.pcdata(""+inode.getPreferredBlockSize());
          doc.endTag();

          doc.endTag(); // </file>
        } 

        doc.startTag("replicas");
<<<<<<< HEAD
        for (final Iterator<DatanodeDescriptor> it = blockManager != null ?
            blockManager.datanodeIterator(block) :
            Collections.<DatanodeDescriptor>emptyList().iterator();
            it.hasNext();) {
=======
        for(DatanodeStorageInfo storage : (blockManager != null ?
                blockManager.getStorages(block) :
                Collections.<DatanodeStorageInfo>emptyList())) {
>>>>>>> fbf12270
          doc.startTag("replica");

          DatanodeDescriptor dd = storage.getDatanodeDescriptor();

          doc.startTag("host_name");
          doc.pcdata(dd.getHostName());
          doc.endTag();

          boolean isCorrupt = blockManager.getCorruptReplicaBlockIds(0,
                                block.getBlockId()) != null;
          
          doc.startTag("is_corrupt");
          doc.pcdata(""+isCorrupt);
          doc.endTag();
          
          doc.endTag(); // </replica>
        }
        doc.endTag(); // </replicas>
                
      }
      
      doc.endTag(); // </block_info>
      
    }
  }
  
  // utility class used in corrupt_replicas_xml.jsp
  static class XMLCorruptBlockInfo {
    final Configuration conf;
    final Long startingBlockId;
    final int numCorruptBlocks;
    final BlockManager blockManager;
    
    XMLCorruptBlockInfo(FSNamesystem fsn, Configuration conf,
                               int numCorruptBlocks, Long startingBlockId) {
      this.blockManager = fsn != null ? fsn.getBlockManager() : null;
      this.conf = conf;
      this.numCorruptBlocks = numCorruptBlocks;
      this.startingBlockId = startingBlockId;
    }


    public void toXML(XMLOutputter doc) throws IOException {
      
      doc.startTag("corrupt_block_info");
      
      if (numCorruptBlocks < 0 || numCorruptBlocks > 100) {
        doc.startTag("error");
        doc.pcdata("numCorruptBlocks must be >= 0 and <= 100");
        doc.endTag();
      }
      
      doc.startTag(DFSConfigKeys.DFS_REPLICATION_KEY);
      doc.pcdata(""+conf.getInt(DFSConfigKeys.DFS_REPLICATION_KEY, 
                                DFSConfigKeys.DFS_REPLICATION_DEFAULT));
      doc.endTag();
      
      doc.startTag("num_missing_blocks");
      doc.pcdata("" + (blockManager != null ?
        blockManager.getMissingBlocksCount() : 0));
      doc.endTag();
      
      doc.startTag("num_corrupt_replica_blocks");
      doc.pcdata("" + (blockManager != null ?
        blockManager.getCorruptReplicaBlocksCount() : 0));
      doc.endTag();
     
      doc.startTag("corrupt_replica_block_ids");
      final long[] corruptBlockIds = blockManager != null ?
        blockManager.getCorruptReplicaBlockIds(numCorruptBlocks,
        startingBlockId) : null;
      if (corruptBlockIds != null) {
        for (Long blockId: corruptBlockIds) {
          doc.startTag("block_id");
          doc.pcdata(""+blockId);
          doc.endTag();
        }
      }
      
      doc.endTag(); // </corrupt_replica_block_ids>

      doc.endTag(); // </corrupt_block_info>
      
      doc.getWriter().flush();
    }
  }    
}<|MERGE_RESOLUTION|>--- conflicted
+++ resolved
@@ -27,16 +27,7 @@
 import java.net.URI;
 import java.net.URLEncoder;
 import java.security.PrivilegedExceptionAction;
-<<<<<<< HEAD
-import java.util.ArrayList;
-import java.util.Arrays;
-import java.util.Collections;
-import java.util.Iterator;
-import java.util.List;
-import java.util.Map;
-=======
 import java.util.*;
->>>>>>> fbf12270
 
 import javax.servlet.ServletContext;
 import javax.servlet.http.HttpServletRequest;
@@ -65,10 +56,6 @@
 import org.apache.hadoop.hdfs.server.namenode.startupprogress.Step;
 import org.apache.hadoop.hdfs.server.namenode.startupprogress.StepType;
 import org.apache.hadoop.hdfs.server.protocol.NamenodeProtocols;
-<<<<<<< HEAD
-import org.apache.hadoop.http.HttpConfig;
-=======
->>>>>>> fbf12270
 import org.apache.hadoop.io.Text;
 import org.apache.hadoop.net.NodeBase;
 import org.apache.hadoop.security.UserGroupInformation;
@@ -105,28 +92,7 @@
       return "<div class=\"security\">Security is <em>ON</em></div>";
     } else {
       return "<div class=\"security\">Security is <em>OFF</em></div>";
-<<<<<<< HEAD
-    }
-  }
-
-  static String getRollingUpgradeText(FSNamesystem fsn) {
-    if (fsn == null) {
-      return "";
-    }
-
-    DatanodeManager dm = fsn.getBlockManager().getDatanodeManager();
-    Map<String, Integer> list = dm.getDatanodesSoftwareVersions();
-    if(list.size() > 1) {
-      StringBuffer status = new StringBuffer("Rolling upgrades in progress. " +
-      "There are " + list.size() + " versions of datanodes currently live: ");
-      for(Map.Entry<String, Integer> ver: list.entrySet()) {
-        status.append(ver.getKey() + "(" + ver.getValue() + "), ");
-      }
-      return status.substring(0, status.length()-2);
-=======
->>>>>>> fbf12270
-    }
-    return "";
+    }
   }
 
   static String getRollingUpgradeText(FSNamesystem fsn) {
@@ -171,11 +137,7 @@
     long usedNonHeap = (totalNonHeap * 100) / commitedNonHeap;
 
     String str = "<div>" + inodes + " files and directories, " + blocks + " blocks = "
-<<<<<<< HEAD
-        + (inodes + blocks) + " total";
-=======
         + (inodes + blocks) + " total filesystem objects";
->>>>>>> fbf12270
     if (maxobjects != 0) {
       long pct = ((inodes + blocks) * 100) / maxobjects;
       str += " / " + maxobjects + " (" + pct + "%)";
@@ -311,7 +273,6 @@
         String type = "" + st.getStorageDirType();
         out.print("<tr><td>" + dir + "</td><td>" + type
             + "</td><td><span class=\"failed\">Failed</span></td></tr>");
-<<<<<<< HEAD
       }
 
       out.print("</table></div>\n");
@@ -325,8 +286,6 @@
         HttpServletRequest request) throws IOException {
       if (nn.getNamesystem() == null) {
         return;
-=======
->>>>>>> fbf12270
       }
       FSEditLog log = nn.getFSImage().getEditLog();
       Preconditions.checkArgument(log != null, "no edit log set in %s", nn);
@@ -360,53 +319,6 @@
               out.print(",");
             }
 
-<<<<<<< HEAD
-=======
-      out.print("</table></div>\n");
-    }
-    
-    /**
-     * Generate an HTML report containing the current status of the HDFS
-     * journals.
-     */
-    void generateJournalReport(JspWriter out, NameNode nn,
-        HttpServletRequest request) throws IOException {
-      if (nn.getNamesystem() == null) {
-        return;
-      }
-      FSEditLog log = nn.getFSImage().getEditLog();
-      Preconditions.checkArgument(log != null, "no edit log set in %s", nn);
-      
-      out.println("<h3> " + nn.getRole() + " Journal Status: </h3>");
-
-      out.println("<b>Current transaction ID:</b> " +
-          nn.getFSImage().getLastAppliedOrWrittenTxId() + "<br/>");
-      
-      
-      boolean openForWrite = log.isOpenForWrite();
-      
-      out.println("<div class=\"dfstable\">");
-      out.println("<table class=\"storage\" title=\"NameNode Journals\">\n"
-              + "<thead><tr><td><b>Journal Manager</b></td><td><b>State</b></td></tr></thead>");
-      for (JournalAndStream jas : log.getJournals()) {
-        out.print("<tr>");
-        out.print("<td>");
-        
-        /**
-         * Insert a line break every 3 journal nodes to avoid a very wide line.
-         */  
-        JournalManager manager = jas.getManager();
-        if (null != manager) {
-          String[] managers = manager.toString().split(",");
-
-          for (int i = 0; i < managers.length; ++i) {
-            out.print(managers[i]);
-
-            if (i < managers.length - 1) {
-              out.print(",");
-            }
-
->>>>>>> fbf12270
             if ((i+1) % 3 == 0) {
               out.print("<br/>");
             }
@@ -423,11 +335,7 @@
         } else if (openForWrite) {
           EditLogOutputStream elos = jas.getCurrentStream();
           if (elos != null) {
-<<<<<<< HEAD
-            out.println(elos.generateHtmlReport());
-=======
             out.println(elos.generateReport());
->>>>>>> fbf12270
           } else {
             out.println("not currently writing");
           }
@@ -886,11 +794,8 @@
        */
 
       generateNodeDataHeader(out, d, suffix, alive, nnInfoPort, nnaddr, scheme);
-<<<<<<< HEAD
-=======
       long currentTime = Time.now();
       long timestamp = d.getLastUpdate();
->>>>>>> fbf12270
       if (!alive) {
         out.print("<td class=\"lastcontact\"> "
             + new Date(timestamp) 
@@ -908,12 +813,6 @@
       String percentRemaining = fraction2String(d.getRemainingPercent());
 
       String adminState = d.getAdminState().toString();
-<<<<<<< HEAD
-
-      long timestamp = d.getLastUpdate();
-      long currentTime = Time.now();
-=======
->>>>>>> fbf12270
       
       long bpUsed = d.getBlockPoolUsed();
       String percentBpUsed = fraction2String(d.getBlockPoolUsedPercent());
@@ -1059,11 +958,8 @@
                 + "<th " + nodeHeaderStr("node")
                 + "> Node <th " + nodeHeaderStr("address")
                 + "> Transferring<br>Address <th "
-<<<<<<< HEAD
-=======
                 + nodeHeaderStr("lastcontact")
                 + "> Last <br>Contact <th "
->>>>>>> fbf12270
                 + nodeHeaderStr("decommissioned")
                 + "> Decommissioned\n");
 
@@ -1212,16 +1108,9 @@
         } 
 
         doc.startTag("replicas");
-<<<<<<< HEAD
-        for (final Iterator<DatanodeDescriptor> it = blockManager != null ?
-            blockManager.datanodeIterator(block) :
-            Collections.<DatanodeDescriptor>emptyList().iterator();
-            it.hasNext();) {
-=======
         for(DatanodeStorageInfo storage : (blockManager != null ?
                 blockManager.getStorages(block) :
                 Collections.<DatanodeStorageInfo>emptyList())) {
->>>>>>> fbf12270
           doc.startTag("replica");
 
           DatanodeDescriptor dd = storage.getDatanodeDescriptor();
