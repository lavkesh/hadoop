--- conflicted
+++ resolved
@@ -699,14 +699,6 @@
             } else {
               ExtendedBlock block =
                   new ExtendedBlock(bpid, Block.filename2id(state.curEntry));
-<<<<<<< HEAD
-              File blkFile = getBlockFile(bpid, block);
-              File metaFile = FsDatasetUtil.findMetaFile(blkFile);
-              block.setGenerationStamp(
-                  Block.getGenerationStamp(metaFile.getName()));
-              block.setNumBytes(blkFile.length());
-
-=======
               File expectedBlockDir = DatanodeUtil.idToBlockDir(
                   new File("."), block.getBlockId());
               File actualBlockDir = Paths.get(".",
@@ -719,7 +711,13 @@
                     actualBlockDir.getPath());
                 continue;
               }
->>>>>>> 411fb4b2
+
+              File blkFile = getBlockFile(bpid, block);
+              File metaFile = FsDatasetUtil.findMetaFile(blkFile);
+              block.setGenerationStamp(
+                  Block.getGenerationStamp(metaFile.getName()));
+              block.setNumBytes(blkFile.length());
+
               LOG.trace("nextBlock({}, {}): advancing to {}",
                   storageID, bpid, block);
               return block;
