/**
 * Licensed to the Apache Software Foundation (ASF) under one
 * or more contributor license agreements.  See the NOTICE file
 * distributed with this work for additional information
 * regarding copyright ownership.  The ASF licenses this file
 * to you under the Apache License, Version 2.0 (the
 * "License"); you may not use this file except in compliance
 * with the License.  You may obtain a copy of the License at
 *
 *     http://www.apache.org/licenses/LICENSE-2.0
 *
 * Unless required by applicable law or agreed to in writing, software
 * distributed under the License is distributed on an "AS IS" BASIS,
 * WITHOUT WARRANTIES OR CONDITIONS OF ANY KIND, either express or implied.
 * See the License for the specific language governing permissions and
 * limitations under the License.
 */

package org.apache.hadoop.hdfs.server.namenode;

import java.io.File;
import java.io.IOException;
import java.util.Iterator;

import org.apache.commons.logging.Log;
import org.apache.commons.logging.LogFactory;
import org.apache.hadoop.classification.InterfaceAudience;
import org.apache.hadoop.classification.InterfaceStability;
import org.apache.hadoop.conf.Configuration;
import org.apache.hadoop.fs.CommonConfigurationKeysPublic;
import org.apache.hadoop.hdfs.DFSConfigKeys;
import org.apache.hadoop.hdfs.DFSTestUtil;
import org.apache.hadoop.hdfs.DistributedFileSystem;
import org.apache.hadoop.hdfs.MiniDFSCluster;
import org.apache.hadoop.hdfs.server.common.Storage.StorageDirectory;
import org.apache.hadoop.hdfs.server.common.Util;
import org.apache.hadoop.hdfs.server.namenode.NNStorage.NameNodeDirType;

/**
 * OfflineEditsViewerHelper is a helper class for TestOfflineEditsViewer,
 * it performs NN operations that generate all op codes
 */
@InterfaceAudience.Private
@InterfaceStability.Unstable
public class OfflineEditsViewerHelper {

  private static final Log LOG = 
    LogFactory.getLog(OfflineEditsViewerHelper.class);

    long           blockSize = 512;
    MiniDFSCluster cluster   = null;
    Configuration  config    = new Configuration();

  /**
   * Generates edits with all op codes and returns the edits filename
   */
  public String generateEdits() throws IOException {
    CheckpointSignature signature = runOperations();
    return getEditsFilename(signature);
  }

  /**
   * Get edits filename
   *
   * @return edits file name for cluster
   */
  private String getEditsFilename(CheckpointSignature sig) throws IOException {
    FSImage image = cluster.getNameNode().getFSImage();
    // it was set up to only have ONE StorageDirectory
    Iterator<StorageDirectory> it
      = image.getStorage().dirIterator(NameNodeDirType.EDITS);
    StorageDirectory sd = it.next();
    File ret = NNStorage.getFinalizedEditsFile(
        sd, 1, sig.curSegmentTxId - 1);
    assert ret.exists() : "expected " + ret + " exists";
    return ret.getAbsolutePath();
  }

  /**
   * Sets up a MiniDFSCluster, configures it to create one edits file,
   * starts DelegationTokenSecretManager (to get security op codes)
   *
   * @param dfsDir DFS directory (where to setup MiniDFS cluster)
   */
  public void startCluster(String dfsDir) throws IOException {

    // same as manageDfsDirs but only one edits file instead of two
    config.set(DFSConfigKeys.DFS_NAMENODE_NAME_DIR_KEY,
      Util.fileAsURI(new File(dfsDir, "name")).toString());
    config.set(DFSConfigKeys.DFS_NAMENODE_CHECKPOINT_DIR_KEY,
      Util.fileAsURI(new File(dfsDir, "namesecondary1")).toString());
    // blocksize for concat (file size must be multiple of blocksize)
    config.setLong(DFSConfigKeys.DFS_BLOCK_SIZE_KEY, blockSize);
    // for security to work (fake JobTracker user)
    config.set(CommonConfigurationKeysPublic.HADOOP_SECURITY_AUTH_TO_LOCAL,
      "RULE:[2:$1@$0](JobTracker@.*FOO.COM)s/@.*//" + "DEFAULT");
    config.setBoolean(
        DFSConfigKeys.DFS_NAMENODE_DELEGATION_TOKEN_ALWAYS_USE_KEY, true);
    cluster =
      new MiniDFSCluster.Builder(config).manageNameDfsDirs(false).build();
    cluster.waitClusterUp();
  }

  /**
   * Shutdown the cluster
   */
  public void shutdownCluster() throws IOException {
    if (cluster != null) {
      cluster.shutdown();
    }
  }

  /**
   * Run file operations to create edits for all op codes
   * to be tested.
   *
   * the following op codes are deprecated and therefore not tested:
   *
   * OP_DATANODE_ADD    ( 5)
   * OP_DATANODE_REMOVE ( 6)
   * OP_SET_NS_QUOTA    (11)
   * OP_CLEAR_NS_QUOTA  (12)
   */
  private CheckpointSignature runOperations() throws IOException {
    LOG.info("Creating edits by performing fs operations");
    // no check, if it's not it throws an exception which is what we want
<<<<<<< HEAD
    DistributedFileSystem dfs =
      (DistributedFileSystem)cluster.getFileSystem();
    FileContext fc = FileContext.getFileContext(cluster.getURI(0), config);
    // OP_ADD 0
    Path pathFileCreate = new Path("/file_create_u\1F431");
    FSDataOutputStream s = dfs.create(pathFileCreate);
    // OP_CLOSE 9
    s.close();
    // OP_RENAME_OLD 1
    Path pathFileMoved = new Path("/file_moved");
    dfs.rename(pathFileCreate, pathFileMoved);
    // OP_DELETE 2
    dfs.delete(pathFileMoved, false);
    // OP_MKDIR 3
    Path pathDirectoryMkdir = new Path("/directory_mkdir");
    dfs.mkdirs(pathDirectoryMkdir);
    // OP_ALLOW_SNAPSHOT 29
    dfs.allowSnapshot(pathDirectoryMkdir);
    // OP_DISALLOW_SNAPSHOT 30
    dfs.disallowSnapshot(pathDirectoryMkdir);
    // OP_CREATE_SNAPSHOT 26
    String ssName = "snapshot1";
    dfs.allowSnapshot(pathDirectoryMkdir);
    dfs.createSnapshot(pathDirectoryMkdir, ssName);
    // OP_RENAME_SNAPSHOT 28
    String ssNewName = "snapshot2";
    dfs.renameSnapshot(pathDirectoryMkdir, ssName, ssNewName);
    // OP_DELETE_SNAPSHOT 27
    dfs.deleteSnapshot(pathDirectoryMkdir, ssNewName);
    // OP_SET_REPLICATION 4
    s = dfs.create(pathFileCreate);
    s.close();
    dfs.setReplication(pathFileCreate, (short)1);
    // OP_SET_PERMISSIONS 7
    Short permission = 0777;
    dfs.setPermission(pathFileCreate, new FsPermission(permission));
    // OP_SET_OWNER 8
    dfs.setOwner(pathFileCreate, new String("newOwner"), null);
    // OP_CLOSE 9 see above
    // OP_SET_GENSTAMP 10 see above
    // OP_SET_NS_QUOTA 11 obsolete
    // OP_CLEAR_NS_QUOTA 12 obsolete
    // OP_TIMES 13
    long mtime = 1285195527000L; // Wed, 22 Sep 2010 22:45:27 GMT
    long atime = mtime;
    dfs.setTimes(pathFileCreate, mtime, atime);
    // OP_SET_QUOTA 14
    dfs.setQuota(pathDirectoryMkdir, 1000L, HdfsConstants.QUOTA_DONT_SET);
    // OP_RENAME 15
    fc.rename(pathFileCreate, pathFileMoved, Rename.NONE);
    // OP_CONCAT_DELETE 16
    Path   pathConcatTarget = new Path("/file_concat_target");
    Path[] pathConcatFiles  = new Path[2];
    pathConcatFiles[0]      = new Path("/file_concat_0");
    pathConcatFiles[1]      = new Path("/file_concat_1");

    long  length      = blockSize * 3; // multiple of blocksize for concat
    short replication = 1;
    long  seed        = 1;

    DFSTestUtil.createFile(dfs, pathConcatTarget, length, replication, seed);
    DFSTestUtil.createFile(dfs, pathConcatFiles[0], length, replication, seed);
    DFSTestUtil.createFile(dfs, pathConcatFiles[1], length, replication, seed);
    dfs.concat(pathConcatTarget, pathConcatFiles);
    // OP_SYMLINK 17
    Path pathSymlink = new Path("/file_symlink");
    fc.createSymlink(pathConcatTarget, pathSymlink, false);
    // OP_GET_DELEGATION_TOKEN 18
    // OP_RENEW_DELEGATION_TOKEN 19
    // OP_CANCEL_DELEGATION_TOKEN 20
    // see TestDelegationToken.java
    // fake the user to renew token for
    final Token<?>[] tokens = dfs.addDelegationTokens("JobTracker", null);
    UserGroupInformation longUgi = UserGroupInformation.createRemoteUser(
      "JobTracker/foo.com@FOO.COM");
    try {
      longUgi.doAs(new PrivilegedExceptionAction<Object>() {
        @Override
        public Object run() throws IOException, InterruptedException {
          for (Token<?> token : tokens) {
            token.renew(config);
            token.cancel(config);
          }
          return null;
        }
      });
    } catch(InterruptedException e) {
      throw new IOException(
        "renewDelegationToken threw InterruptedException", e);
    }
    // OP_UPDATE_MASTER_KEY 21
    //   done by getDelegationTokenSecretManager().startThreads();

    // sync to disk, otherwise we parse partial edits
    cluster.getNameNode().getFSImage().getEditLog().logSync();
    
    // OP_REASSIGN_LEASE 22
    String filePath = "/hard-lease-recovery-test";
    byte[] bytes = "foo-bar-baz".getBytes();
    DFSClientAdapter.stopLeaseRenewer(dfs);
    FSDataOutputStream leaseRecoveryPath = dfs.create(new Path(filePath));
    leaseRecoveryPath.write(bytes);
    leaseRecoveryPath.hflush();
    // Set the hard lease timeout to 1 second.
    cluster.setLeasePeriod(60 * 1000, 1000);
    // wait for lease recovery to complete
    LocatedBlocks locatedBlocks;
    do {
      try {
        Thread.sleep(1000);
      } catch (InterruptedException e) {
        LOG.info("Innocuous exception", e);
      }
      locatedBlocks = DFSClientAdapter.callGetBlockLocations(
          cluster.getNameNodeRpc(), filePath, 0L, bytes.length);
    } while (locatedBlocks.isUnderConstruction());

=======
    DistributedFileSystem dfs = (DistributedFileSystem) cluster.getFileSystem();
    DFSTestUtil.runOperations(cluster, dfs, cluster.getConfiguration(0),
        dfs.getDefaultBlockSize(), 0);
>>>>>>> 6266273c
    // Force a roll so we get an OP_END_LOG_SEGMENT txn
    return cluster.getNameNodeRpc().rollEditLog();
  }
}<|MERGE_RESOLUTION|>--- conflicted
+++ resolved
@@ -124,129 +124,9 @@
   private CheckpointSignature runOperations() throws IOException {
     LOG.info("Creating edits by performing fs operations");
     // no check, if it's not it throws an exception which is what we want
-<<<<<<< HEAD
-    DistributedFileSystem dfs =
-      (DistributedFileSystem)cluster.getFileSystem();
-    FileContext fc = FileContext.getFileContext(cluster.getURI(0), config);
-    // OP_ADD 0
-    Path pathFileCreate = new Path("/file_create_u\1F431");
-    FSDataOutputStream s = dfs.create(pathFileCreate);
-    // OP_CLOSE 9
-    s.close();
-    // OP_RENAME_OLD 1
-    Path pathFileMoved = new Path("/file_moved");
-    dfs.rename(pathFileCreate, pathFileMoved);
-    // OP_DELETE 2
-    dfs.delete(pathFileMoved, false);
-    // OP_MKDIR 3
-    Path pathDirectoryMkdir = new Path("/directory_mkdir");
-    dfs.mkdirs(pathDirectoryMkdir);
-    // OP_ALLOW_SNAPSHOT 29
-    dfs.allowSnapshot(pathDirectoryMkdir);
-    // OP_DISALLOW_SNAPSHOT 30
-    dfs.disallowSnapshot(pathDirectoryMkdir);
-    // OP_CREATE_SNAPSHOT 26
-    String ssName = "snapshot1";
-    dfs.allowSnapshot(pathDirectoryMkdir);
-    dfs.createSnapshot(pathDirectoryMkdir, ssName);
-    // OP_RENAME_SNAPSHOT 28
-    String ssNewName = "snapshot2";
-    dfs.renameSnapshot(pathDirectoryMkdir, ssName, ssNewName);
-    // OP_DELETE_SNAPSHOT 27
-    dfs.deleteSnapshot(pathDirectoryMkdir, ssNewName);
-    // OP_SET_REPLICATION 4
-    s = dfs.create(pathFileCreate);
-    s.close();
-    dfs.setReplication(pathFileCreate, (short)1);
-    // OP_SET_PERMISSIONS 7
-    Short permission = 0777;
-    dfs.setPermission(pathFileCreate, new FsPermission(permission));
-    // OP_SET_OWNER 8
-    dfs.setOwner(pathFileCreate, new String("newOwner"), null);
-    // OP_CLOSE 9 see above
-    // OP_SET_GENSTAMP 10 see above
-    // OP_SET_NS_QUOTA 11 obsolete
-    // OP_CLEAR_NS_QUOTA 12 obsolete
-    // OP_TIMES 13
-    long mtime = 1285195527000L; // Wed, 22 Sep 2010 22:45:27 GMT
-    long atime = mtime;
-    dfs.setTimes(pathFileCreate, mtime, atime);
-    // OP_SET_QUOTA 14
-    dfs.setQuota(pathDirectoryMkdir, 1000L, HdfsConstants.QUOTA_DONT_SET);
-    // OP_RENAME 15
-    fc.rename(pathFileCreate, pathFileMoved, Rename.NONE);
-    // OP_CONCAT_DELETE 16
-    Path   pathConcatTarget = new Path("/file_concat_target");
-    Path[] pathConcatFiles  = new Path[2];
-    pathConcatFiles[0]      = new Path("/file_concat_0");
-    pathConcatFiles[1]      = new Path("/file_concat_1");
-
-    long  length      = blockSize * 3; // multiple of blocksize for concat
-    short replication = 1;
-    long  seed        = 1;
-
-    DFSTestUtil.createFile(dfs, pathConcatTarget, length, replication, seed);
-    DFSTestUtil.createFile(dfs, pathConcatFiles[0], length, replication, seed);
-    DFSTestUtil.createFile(dfs, pathConcatFiles[1], length, replication, seed);
-    dfs.concat(pathConcatTarget, pathConcatFiles);
-    // OP_SYMLINK 17
-    Path pathSymlink = new Path("/file_symlink");
-    fc.createSymlink(pathConcatTarget, pathSymlink, false);
-    // OP_GET_DELEGATION_TOKEN 18
-    // OP_RENEW_DELEGATION_TOKEN 19
-    // OP_CANCEL_DELEGATION_TOKEN 20
-    // see TestDelegationToken.java
-    // fake the user to renew token for
-    final Token<?>[] tokens = dfs.addDelegationTokens("JobTracker", null);
-    UserGroupInformation longUgi = UserGroupInformation.createRemoteUser(
-      "JobTracker/foo.com@FOO.COM");
-    try {
-      longUgi.doAs(new PrivilegedExceptionAction<Object>() {
-        @Override
-        public Object run() throws IOException, InterruptedException {
-          for (Token<?> token : tokens) {
-            token.renew(config);
-            token.cancel(config);
-          }
-          return null;
-        }
-      });
-    } catch(InterruptedException e) {
-      throw new IOException(
-        "renewDelegationToken threw InterruptedException", e);
-    }
-    // OP_UPDATE_MASTER_KEY 21
-    //   done by getDelegationTokenSecretManager().startThreads();
-
-    // sync to disk, otherwise we parse partial edits
-    cluster.getNameNode().getFSImage().getEditLog().logSync();
-    
-    // OP_REASSIGN_LEASE 22
-    String filePath = "/hard-lease-recovery-test";
-    byte[] bytes = "foo-bar-baz".getBytes();
-    DFSClientAdapter.stopLeaseRenewer(dfs);
-    FSDataOutputStream leaseRecoveryPath = dfs.create(new Path(filePath));
-    leaseRecoveryPath.write(bytes);
-    leaseRecoveryPath.hflush();
-    // Set the hard lease timeout to 1 second.
-    cluster.setLeasePeriod(60 * 1000, 1000);
-    // wait for lease recovery to complete
-    LocatedBlocks locatedBlocks;
-    do {
-      try {
-        Thread.sleep(1000);
-      } catch (InterruptedException e) {
-        LOG.info("Innocuous exception", e);
-      }
-      locatedBlocks = DFSClientAdapter.callGetBlockLocations(
-          cluster.getNameNodeRpc(), filePath, 0L, bytes.length);
-    } while (locatedBlocks.isUnderConstruction());
-
-=======
     DistributedFileSystem dfs = (DistributedFileSystem) cluster.getFileSystem();
     DFSTestUtil.runOperations(cluster, dfs, cluster.getConfiguration(0),
         dfs.getDefaultBlockSize(), 0);
->>>>>>> 6266273c
     // Force a roll so we get an OP_END_LOG_SEGMENT txn
     return cluster.getNameNodeRpc().rollEditLog();
   }
